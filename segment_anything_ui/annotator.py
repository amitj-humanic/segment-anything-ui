--- conflicted
+++ resolved
@@ -55,13 +55,9 @@
             model=self.sam,
             **dataclasses.asdict(settings)
         )
-<<<<<<< HEAD
-        output = generator.generate(self.image)
-        return output
-=======
         masks = generator.generate(self.image)
         self.mask = np.stack(masks, axis=0)
->>>>>>> ed2113c4
+        return
 
     # TODO: add box support
     def make_prediction(self, annotation: dict):
